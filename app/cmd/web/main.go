--- conflicted
+++ resolved
@@ -44,11 +44,7 @@
 
 // version and copyright
 const (
-<<<<<<< HEAD
-	version = "0.9.1"
-=======
 	version = "0.9.2"
->>>>>>> 0158ab12
 	notice  = `
 	Copyright (C) Rob Burke inchworks.com, 2020.
 	This website software comes with ABSOLUTELY NO WARRANTY.
