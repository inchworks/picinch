--- conflicted
+++ resolved
@@ -150,32 +150,24 @@
 
 	defer s.updatesNone()()
 
-<<<<<<< HEAD
+	// check if topic ID is valid
 	topic, _ := s.app.SlideshowStore.Get(id)
+	if topic == nil {
+		return "", nil
+	}
 	fmt, max := topic.ParseFormat()
 
 	// special selection and ordering for highlights
 	if fmt == "H" {
 		return s.displayHighlights(topic, from, max)
-=======
 	// check if topic ID is valid
 	topic, _ := s.app.TopicStore.Get(id)
-	if topic == nil {
-		return "", nil
->>>>>>> 8741cc5b
-	}
 
 	return s.displayTopic(topic, false, seq, from)
 }
 
-<<<<<<< HEAD
-	// slides and user
-	slides := s.app.SlideStore.ForSlideshow(show.Id, max)
-	user, _ := s.app.UserStore.Get(show.User.Int64)
-=======
 // DisplayTopicShared selects a template and data for a shared topic
 func (s *GalleryState) DisplayTopicShared(code int64, seq int) (string, *DataSlideshow) {
->>>>>>> 8741cc5b
 
 	defer s.updatesNone()()
 
