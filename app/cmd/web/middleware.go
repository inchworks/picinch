--- conflicted
+++ resolved
@@ -319,7 +319,6 @@
 	})
 }
 
-<<<<<<< HEAD
 // Helper functions
 
 // authAs returns true if the user has at least the specified role.
@@ -341,7 +340,7 @@
 	w.Header().Set("Cache-Control", "no-store")
 	return true
 }
-=======
+
 // shared sets headers for shared topic and slideshows
 func (app *Application) shared(next http.Handler) http.Handler {
 	return http.HandlerFunc(func(w http.ResponseWriter, r *http.Request) {
@@ -349,9 +348,6 @@
 		next.ServeHTTP(w, r)
 	})
 }
-
-// Note attempted intrusion
->>>>>>> 8626642d
 
 // threat records an attempted intrusion
 func (app *Application) threat(event string, r *http.Request) {
@@ -362,8 +358,7 @@
 	rec.Seen(usage.FormatIP(r.RemoteAddr), "suspect")
 }
 
-// Redirect www.domain to domain
-
+// wwwRedirect redirects a request for the www sub-domain to the parent domain.
 func wwwRedirect(h http.Handler) http.Handler {
 	return http.HandlerFunc(func(w http.ResponseWriter, r *http.Request) {
 		if host := strings.TrimPrefix(r.Host, "www."); host != r.Host {
