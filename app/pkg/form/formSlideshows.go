// Copyright © Rob Burke inchworks.com, 2020.

// This file is part of PicInch.
//
// PicInch is free software: you can redistribute it and/or modify
// it under the terms of the GNU General Public License as published by
// the Free Software Foundation, either version 3 of the License, or
// (at your option) any later version.
//
// PicInch is distributed in the hope that it will be useful,
// but WITHOUT ANY WARRANTY; without even the implied warranty of
// MERCHANTABILITY or FITNESS FOR A PARTICULAR PURPOSE.  See the
// GNU General Public License for more details.
//
// You should have received a copy of the GNU General Public License
// along with PicInch.  If not, see <https://www.gnu.org/licenses/>.

package form

import (
	"net/url"

	"github.com/inchworks/webparts/multiforms"

	"inchworks.com/picinch/pkg/models"
)

type SlideshowsForm struct {
	*multiforms.Form
	VisibleOpts []string
	Children    []*SlideshowFormData
}

type SlideshowFormData struct {
	multiforms.Child
	Visible     int
	IsShared    bool
	Title       string
	NShow       int64
	NTopic      int64
	DisplayName string // not for editing
}

// Slideshows form

func NewSlideshows(data url.Values, token string) *SlideshowsForm {
	return &SlideshowsForm{
		Form:        multiforms.New(data, token),
		VisibleOpts: models.VisibleOpts,
		Children:    make([]*SlideshowFormData, 0, 16),
	}
}

// Add slideshow to form

func (f *SlideshowsForm) Add(index int, id int64, topicId int64, visible int, isShared bool, title string, user string) {

	f.Children = append(f.Children, &SlideshowFormData{
		Child:       multiforms.Child{Parent: f.Form, ChildIndex: index},
		Visible:     visible,
		IsShared:    isShared,
		Title:       title,
		NShow:       id,
		NTopic:      topicId,
		DisplayName: user,
	})
}

// Add slideshow template form

func (f *SlideshowsForm) AddTemplate() {

	f.Children = append(f.Children, &SlideshowFormData{
		Child:   multiforms.Child{Parent: f.Form, ChildIndex: -1},
		Visible: models.SlideshowClub,
	})
}

// Get slideshows as structs. They are sent as arrays of values for each field name.

func (f *SlideshowsForm) GetSlideshows(withTopics bool) (items []*SlideshowFormData, err error) {

	nItems := f.NChildItems()

	for i := 0; i < nItems; i++ {

		ix, err := f.ChildIndex("index", i)
		if err != nil {
			return nil, err
		}

		visible, err := f.ChildSelect("visible", i, ix, len(models.VisibleOpts))
		if err != nil {
			return nil, err
		}

		// optional topic assignment with show ID
		var showId int64
		var topicId int64
		if withTopics {
			showId = int64(f.ChildPositive("nShow", i, ix))
			topicId = int64(f.ChildPositive("topic", i, ix))
		}

		items = append(items, &SlideshowFormData{

<<<<<<< HEAD
			Child:   multiforms.Child{Parent: f.Form, ChildIndex: ix},
			Visible: visible,
			NShow:   showId,
			NTopic:  topicId,
			Title:   f.ChildRequired("title", i, ix),
=======
			Child:    Child{parent: &f.Form, ChildIndex: ix},
			Visible:  visible,
			IsShared: f.ChildBool("shared", ix),
			NShow:    showId,
			NTopic:   topicId,
			Title:    f.ChildRequired("title", i, ix),
>>>>>>> 8626642d
		})
	}

	// Add the child items back into the form, in case we need to redisplay it
	f.Children = items

	return items, nil
}<|MERGE_RESOLUTION|>--- conflicted
+++ resolved
@@ -104,20 +104,12 @@
 
 		items = append(items, &SlideshowFormData{
 
-<<<<<<< HEAD
 			Child:   multiforms.Child{Parent: f.Form, ChildIndex: ix},
-			Visible: visible,
-			NShow:   showId,
-			NTopic:  topicId,
-			Title:   f.ChildRequired("title", i, ix),
-=======
-			Child:    Child{parent: &f.Form, ChildIndex: ix},
 			Visible:  visible,
 			IsShared: f.ChildBool("shared", ix),
 			NShow:    showId,
 			NTopic:   topicId,
 			Title:    f.ChildRequired("title", i, ix),
->>>>>>> 8626642d
 		})
 	}
 
