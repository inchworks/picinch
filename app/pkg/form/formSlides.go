// Copyright © Rob Burke inchworks.com, 2020.

// This file is part of PicInch.
//
// PicInch is free software: you can redistribute it and/or modify
// it under the terms of the GNU General Public License as published by
// the Free Software Foundation, either version 3 of the License, or
// (at your option) any later version.
//
// PicInch is distributed in the hope that it will be useful,
// but WITHOUT ANY WARRANTY; without even the implied warranty of
// MERCHANTABILITY or FITNESS FOR A PARTICULAR PURPOSE.  See the
// GNU General Public License for more details.
//
// You should have received a copy of the GNU General Public License
// along with PicInch.  If not, see <https://www.gnu.org/licenses/>.

package form

import (
	"net/url"

	"github.com/inchworks/webparts/multiforms"

	"inchworks.com/picinch/pkg/images"
)

type SlidesForm struct {
<<<<<<< HEAD
	*multiforms.Form
=======
	Form
	NTopic   int64 // 0 for a normal slideshow
	NUser    int64 // set for a topic, 0 otherwise
>>>>>>> 8626642d
	Children []*SlideFormData
}

type SlideFormData struct {
	multiforms.Child
	ShowOrder int
	Title     string
	Caption   string
	ImageName string
}

// Slides form with expected capacity.

func NewSlides(data url.Values, nSlides int, token string) *SlidesForm {
	return &SlidesForm{
		Form:     multiforms.New(data, token),
		Children: make([]*SlideFormData, 0, nSlides+1),
	}
}

// Add slide to form

func (f *SlidesForm) Add(index int, showOrder int, title string, imageName string, caption string) {

	f.Children = append(f.Children, &SlideFormData{
		Child:     multiforms.Child{Parent: f.Form, ChildIndex: index},
		ShowOrder: showOrder,
		Title:     title,
		ImageName: imageName,
		Caption:   caption,
	})
}

// Add slide template form
//
// Sets slide order in template to the end of the show.

func (f *SlidesForm) AddTemplate(nSlides int) {

	f.Children = append(f.Children, &SlideFormData{
		Child:     multiforms.Child{Parent: f.Form, ChildIndex: -1},
		ShowOrder: nSlides + 1,
	})
}

// Get slides as structs. They are sent as arrays of values for each field name.

func (f *SlidesForm) GetSlides() (items []*SlideFormData, err error) {

	nItems := f.NChildItems()

	for i := 0; i < nItems; i++ {

		ix, err := f.ChildIndex("index", i)
		if err != nil {
			return nil, err
		}

		items = append(items, &SlideFormData{
			Child:     multiforms.Child{Parent: f.Form, ChildIndex: ix},
			ShowOrder: f.ChildMin("showOrder", i, ix, 1),
			Title:     f.ChildTrimmed("title", i),
			ImageName: f.ChildFile("imageName", i, ix, validType),
			Caption:   f.ChildGet("caption", i),
		})
	}

	// Add the child items back into the form, in case we need to redisplay it
	f.Children = items

	return items, nil
}

func validType(name string) bool {
	// ## use imaging.FormatFromFilename
	return images.ValidType(name)
}<|MERGE_RESOLUTION|>--- conflicted
+++ resolved
@@ -26,13 +26,9 @@
 )
 
 type SlidesForm struct {
-<<<<<<< HEAD
 	*multiforms.Form
-=======
-	Form
 	NTopic   int64 // 0 for a normal slideshow
 	NUser    int64 // set for a topic, 0 otherwise
->>>>>>> 8626642d
 	Children []*SlideFormData
 }
 
