--- conflicted
+++ resolved
@@ -55,10 +55,7 @@
 	slideshowsWhereTopic    = slideshowSelect + ` WHERE topic = ?`
 	slideshowsWhereUser     = slideshowSelect + ` WHERE user = ? AND visible >= ?` + slideshowOrder
 	slideshowsWhereGallery  = slideshowSelect + ` WHERE gallery = ?` + slideshowOrderTitle
-<<<<<<< HEAD
 	slideshowsWhereNoUser   = slideshowSelect + ` WHERE gallery = ? AND user IS NULL` + slideshowOrderTitle
-	slideshowsUserPublished = slideshowSelect + ` WHERE user = ? AND visible <> 0 AND slideshow.image <> ""` + slideshowOrderRevised
-=======
 
 	// published slideshows for a user
 	slideshowsUserPublished = `
@@ -67,7 +64,6 @@
 		WHERE user = ? AND (slideshow.visible > 0 OR slideshow.visible = -1 AND topic.visible > 0) AND slideshow.image <> ""
 		ORDER BY slideshow.created DESC
 	`
->>>>>>> 8741cc5b
 
 	topicsWhereEditable = slideshowSelect + ` WHERE gallery = ? AND user IS NULL AND id <> ?` + slideshowOrderTitle
 	topicsWhereGallery  = slideshowSelect + ` WHERE gallery = ? AND user IS NULL` + slideshowOrderTitle
