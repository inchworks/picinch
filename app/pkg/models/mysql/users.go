// Copyright © Rob Burke inchworks.com, 2020.

// This file is part of PicInch.
//
// PicInch is free software: you can redistribute it and/or modify
// it under the terms of the GNU General Public License as published by
// the Free Software Foundation, either version 3 of the License, or
// (at your option) any later version.
//
// PicInch is distributed in the hope that it will be useful,
// but WITHOUT ANY WARRANTY; without even the implied warranty of
// MERCHANTABILITY or FITNESS FOR A PARTICULAR PURPOSE.  See the
// GNU General Public License for more details.
//
// You should have received a copy of the GNU General Public License
// along with PicInch.  If not, see <https://www.gnu.org/licenses/>.

package mysql

// SQL operations on user table.

import (
	"database/sql"
	"log"

	"github.com/jmoiron/sqlx"

	"github.com/inchworks/webparts/users"
)

const (
	userDelete = `DELETE FROM user WHERE id = ?`

	userInsert = `
		INSERT INTO user (parent, username, name, role, status, password, created) VALUES (:parent, :username, :name, :status, :password, :created)`

	userUpdate = `
		UPDATE user
		SET username=:username, name=:name, role=:role, status=:status, password=:password, created=:created
		WHERE id=:id
	`
)

const (
	// note that ID is included for stable ordering of selections for editing
	userSelect    = `SELECT * FROM user`
	userOrderName = ` ORDER BY name, id`

	userWhereId       = userSelect + ` WHERE id = ?`
	userWhereName     = userSelect + ` WHERE parent = ? AND username = ?`
	usersWhereGallery = userSelect + ` WHERE parent = ?`

	usersByName = usersWhereGallery + userOrderName

	userCount = `SELECT COUNT(*) FROM user WHERE parent = ?`

	usersWithSlideshows0 = `
		SELECT user.id AS userid, user.name, slideshow.id AS slideshowid, slideshow.title as showtitle FROM user
			LEFT JOIN slideshow ON slideshow.user = user.id
			WHERE user.parent = ?
			ORDER BY user.name ASC
	`

	usersHavingSlideshows = `
		SELECT * FROM user
			WHERE user.parent = ? AND EXISTS
				  ( SELECT * FROM slideshow WHERE slideshow.user = user.id )
			ORDER BY user.name ASC
	`

	// Users ordered by most recent published slideshow.
	// This is tricky. First get all slideshows, partition them by user and sort within users by date.
	// Then take the first ranked ones, and join the users.
	// https://dev.mysql.com/doc/refman/8.0/en/example-maximum-column-group-row.html

	usersByLatestSlideshow = `
		WITH s1 AS (
			SELECT contrib.user AS userId, contrib.created,
				RANK() OVER (PARTITION BY userId
									ORDER BY contrib.created DESC
							) AS rnk
<<<<<<< HEAD
			FROM slideshow
			WHERE parent = ? AND visible <> 0
=======
			FROM slideshow AS contrib
			LEFT JOIN slideshow AS topic ON topic.id = contrib.topic
			WHERE contrib.gallery = ? AND (contrib.visible > 0 OR (contrib.visible = -1 AND topic.visible > 0))
>>>>>>> 8626642d
		)
		SELECT user.*
		FROM s1
		JOIN user ON userId = user.id
		WHERE rnk = 1
		ORDER BY s1.created DESC
	`
)

type UserStore struct {
	GalleryId int64
	threatLog *log.Logger
	store
}

func NewUserStore(db *sqlx.DB, tx **sqlx.Tx, errorLog *log.Logger) *UserStore {

	return &UserStore{
		store: store{
			DBX:       db,
			ptx:       tx,
			errorLog:  errorLog,
			sqlDelete: userDelete,
			sqlInsert: userInsert,
			sqlUpdate: userUpdate,
		},
	}
}

// All users, unordered

func (st *UserStore) All() []*users.User {

	var users []*users.User

	if err := st.DBX.Select(&users, usersWhereGallery, st.GalleryId); err != nil {
		st.logError(err)
		return nil
	}
	return users
}

// All users, in name order

func (st *UserStore) ByName() []*users.User {

	var users []*users.User

	if err := st.DBX.Select(&users, usersByName, st.GalleryId); err != nil {
		st.logError(err)
		return nil
	}
	return users
}

// All users with published slideshows, ordered by latest slideshow

func (st *UserStore) Contributors() []*users.User {

	var users []*users.User

	if err := st.DBX.Select(&users, usersByLatestSlideshow, st.GalleryId); err != nil {
		st.logError(err)
		return nil
	}
	return users
}

// Count of users

func (st *UserStore) Count() int {

	var n int

	if err := st.DBX.Get(&n, userCount, st.GalleryId); err != nil {
		st.logError(err)
		return 0
	}

	return n
}

// Get user

func (st *UserStore) Get(id int64) (*users.User, error) {

	var t users.User

	if err := st.DBX.Get(&t, userWhereId, id); err != nil {
		return nil, st.logError(err)
	}

	return &t, nil
}

// Get user ID for username

func (st *UserStore) GetNamed(username string) (*users.User, error) {

	var t users.User

	if err := st.DBX.Get(&t, userWhereName, st.GalleryId, username); err != nil {
		// unknown users are expected, not logged as an error
		return nil, st.convertError(err)
	}

	return &t, nil
}

// IsNoRecord returns true if error is "record not found"
func (st *UserStore) IsNoRecord(err error) bool {
	return err == sql.ErrNoRows
}

// Convenience function for user's name

func (st *UserStore) Name(id int64) string {

	u, err := st.Get(id)

	if err != nil {
		return ""
	} else {
		return u.Name
	}
}

// Rollback transaction

func (st *UserStore) Rollback() {
	// #### implement!
}

// Insert or update user

func (st *UserStore) Update(u *users.User) error {

	u.Parent = st.GalleryId

	return st.updateData(&u.Id, u)
}<|MERGE_RESOLUTION|>--- conflicted
+++ resolved
@@ -79,14 +79,9 @@
 				RANK() OVER (PARTITION BY userId
 									ORDER BY contrib.created DESC
 							) AS rnk
-<<<<<<< HEAD
-			FROM slideshow
-			WHERE parent = ? AND visible <> 0
-=======
 			FROM slideshow AS contrib
 			LEFT JOIN slideshow AS topic ON topic.id = contrib.topic
 			WHERE contrib.gallery = ? AND (contrib.visible > 0 OR (contrib.visible = -1 AND topic.visible > 0))
->>>>>>> 8626642d
 		)
 		SELECT user.*
 		FROM s1
