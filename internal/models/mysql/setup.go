// Copyright © Rob Burke inchworks.com, 2020.

// This file is part of PicInch.
//
// PicInch is free software: you can redistribute it and/or modify
// it under the terms of the GNU General Public License as published by
// the Free Software Foundation, either version 3 of the License, or
// (at your option) any later version.
//
// PicInch is distributed in the hope that it will be useful,
// but WITHOUT ANY WARRANTY; without even the implied warranty of
// MERCHANTABILITY or FITNESS FOR A PARTICULAR PURPOSE.  See the
// GNU General Public License for more details.
//
// You should have received a copy of the GNU General Public License
// along with PicInch.  If not, see <https://www.gnu.org/licenses/>.

package mysql

// Setup application database

import (
<<<<<<< HEAD
	"database/sql"
=======
>>>>>>> bc73503e
	"time"

	"github.com/go-sql-driver/mysql"
	"github.com/inchworks/webparts/v2/users"
	"github.com/jmoiron/sqlx"

	"inchworks.com/picinch/internal/models"
)

var cmds = [...]string{

	"SET NAMES 'utf8mb4' COLLATE 'utf8mb4_unicode_ci';",

	"SET character_set_server = 'utf8mb4';",

	"SET collation_server = 'utf8mb4_unicode_ci';",

	"SET time_zone = '+00:00';",

	"SET foreign_key_checks = 0;",

	"SET sql_mode = 'NO_AUTO_VALUE_ON_ZERO';",

	`CREATE TABLE gallery (
	id int(11) NOT NULL AUTO_INCREMENT,
	organiser varchar(60) COLLATE utf8_unicode_ci NOT NULL,
	n_max_slides int(11) NOT NULL,
	n_showcased int(11) NOT NULL,
	PRIMARY KEY (id));`,
<<<<<<< HEAD
=======

	`INSERT INTO gallery (id, version, organiser, n_max_slides, n_showcased) VALUES
	(1,	1, 'PicInch Gallery', 10, 2);`,
>>>>>>> bc73503e

	`CREATE TABLE redoV2 (
		id BIGINT NOT NULL,
		tx BIGINT NOT NULL,
		manager varchar(32) NOT NULL,
		redotype int(11) NOT NULL,
		delay int(11) NOT NULL,
		optype int(11) NOT NULL,
		operation JSON NOT NULL,
		PRIMARY KEY (id));`,

<<<<<<< HEAD
	`CREATE TABLE redoV2 (
		id BIGINT NOT NULL,
		tx BIGINT NOT NULL,
		manager varchar(32) NOT NULL,
		redotype int(11) NOT NULL,
		delay int(11) NOT NULL,
		optype int(11) NOT NULL,
		operation JSON NOT NULL,
		PRIMARY KEY (id));`,

=======
>>>>>>> bc73503e
	`CREATE TABLE sessions (
		token CHAR(43) PRIMARY KEY,
		data BLOB NOT NULL,
		expiry TIMESTAMP(6) NOT NULL);`,
	
	`CREATE INDEX sessions_expiry_idx ON sessions (expiry);`,
	
	`CREATE TABLE slide (
	id int(11) NOT NULL AUTO_INCREMENT,
	slideshow int(11) NOT NULL,
	format int(11) NOT NULL,
	show_order int(11) NOT NULL,
	created datetime NOT NULL,
	revised datetime NOT NULL,
	title varchar(512) NOT NULL,
	caption varchar(512) NOT NULL,
	image varchar(256) NOT NULL,
	PRIMARY KEY (id),
	KEY IDX_SLIDESHOW (slideshow),
	CONSTRAINT FK_SLIDESHOW FOREIGN KEY (slideshow) REFERENCES slideshow (id) ON DELETE CASCADE);`,

	`CREATE TABLE slideshow (
	id int(11) NOT NULL AUTO_INCREMENT,
	gallery int(11) NOT NULL,
	gallery_order int(11) NOT NULL,
	access smallint(6) NOT NULL,
	visible smallint(6) NOT NULL,
	user int(11) NULL,
	shared bigint(20) NOT NULL,
	topic int(11) NOT NULL,
	created datetime NOT NULL,
	revised datetime NOT NULL,
	title varchar(128) NOT NULL,
	caption varchar(512) NOT NULL,
	format varchar(16) NOT NULL,
	image varchar(256) NOT NULL,
	etag varchar(64) NOT NULL,
	PRIMARY KEY (id),
	KEY IDX_SLIDESHOW_GALLERY (gallery),
	KEY IDX_USER (user),
	KEY IDX_SHARED (shared),
	KEY IDX_TOPIC (topic),
	CONSTRAINT FK_SLIDESHOW_GALLERY FOREIGN KEY (gallery) REFERENCES gallery (id),
	CONSTRAINT FK_SLIDESHOW_USER FOREIGN KEY (user) REFERENCES user (id) ON DELETE CASCADE)`,

	`INSERT INTO slideshow (id, gallery, gallery_order, visible, user, shared, topic, created, revised, title, caption, format, image) VALUES
	(1,	1, 10, 2, NULL, 0, 0, '2020-04-25 15:52:42', '2020-04-25 15:52:42', 'Highlights', '', 'H.4', '');`,

	`CREATE TABLE statistic (
		id int(11) NOT NULL AUTO_INCREMENT,
		event varchar(60) NOT NULL,
		category varchar(60) NOT NULL,
		count int(11) NOT NULL,
		detail smallint(6) NOT NULL,
		start datetime NOT NULL,
		PRIMARY KEY (id),
		UNIQUE KEY IDX_STATISTIC (event, start, detail),
		KEY IDX_START_DETAIL (start, detail));`,

	`CREATE TABLE tag (
		id int(11) NOT NULL AUTO_INCREMENT,
		gallery int(11) NOT NULL,
		parent int(11) NOT NULL,
		name varchar(60) NOT NULL,
		action varchar(60) NOT NULL,
		format varchar(60) NOT NULL,
		PRIMARY KEY (id),
		UNIQUE KEY IDX_TAG (gallery, parent, name),
		CONSTRAINT FK_TAG_GALLERY FOREIGN KEY (gallery) REFERENCES gallery (id));`,

	`INSERT INTO tag (id, gallery, parent, name, action, format) VALUES
		(1, 1, 0, 'new', '', ''),
		(2, 1, 0, 'agreements', '', '');`,

	`CREATE TABLE tagref (
		id int(11) NOT NULL AUTO_INCREMENT,
		item int(11) NULL,
		tag int(11) NOT NULL,
		user int(11) NULL,
		added datetime NOT NULL,
		detail varchar(512) NOT NULL,
		PRIMARY KEY (id),
		KEY IDX_TAG_ITEM (item),
		KEY IDX_TAG_TAG (tag),
		KEY IDX_TAG_USER (user),
		UNIQUE KEY IDX_TAGREF (item, tag, user),
		CONSTRAINT FK_TAG_SLIDESHOW FOREIGN KEY (item) REFERENCES slideshow (id) ON DELETE CASCADE,
		CONSTRAINT FK_TAG_TAG FOREIGN KEY (tag) REFERENCES tag (id) ON DELETE CASCADE,
		CONSTRAINT FK_TAG_USER FOREIGN KEY (user) REFERENCES user (id) ON DELETE CASCADE);`,

	`CREATE TABLE user (
		id int(11) NOT NULL AUTO_INCREMENT,
		parent int(11) NOT NULL,
		username varchar(60) NOT NULL,
		name varchar(60) NOT NULL,
		role smallint(6) NOT NULL,
		status smallint(6) NOT NULL,
		password char(60) NOT NULL,
		created datetime NOT NULL,
		PRIMARY KEY (id),
		UNIQUE KEY IDX_USERNAME (username),
		KEY IDX_USER_PARENT (parent),
		CONSTRAINT FK_USER_GALLERY FOREIGN KEY (parent) REFERENCES gallery (id));`,
}

var cmdsRedo = [...]string{

	`CREATE TABLE redoV2 (
		id BIGINT NOT NULL,
		tx BIGINT NOT NULL,
		manager varchar(32) NOT NULL,
		redotype int(11) NOT NULL,
		delay int(11) NOT NULL,
		optype int(11) NOT NULL,
		operation JSON NOT NULL,
		PRIMARY KEY (id));`,

	`ALTER TABLE slideshow
		ADD COLUMN access smallint(6) NOT NULL,
		ADD COLUMN etag varchar(64) NOT NULL;`,
}

var cmdsSessions = [...]string{
	`CREATE TABLE sessions (
		token CHAR(43) PRIMARY KEY,
		data BLOB NOT NULL,
		expiry TIMESTAMP(6) NOT NULL);`,
	
	`CREATE INDEX sessions_expiry_idx ON sessions (expiry);`,
}

// Setup initialises a new database, if it has no tables.
// It adds a gallery record and the specified administrator if needed, and returns the gallery record.
func Setup(stGallery *GalleryStore, stUser *UserStore, galleryId int64, adminName string, adminPW string) (*models.Gallery, error) {

	// look for gallery record
	g, err := stGallery.Get(galleryId)
	if err != nil {
		if driverErr, ok := err.(*mysql.MySQLError); ok {
			if driverErr.Number == 1146 {

				// no gallery table - make the database
				err = setupTables(stGallery.DBX, *stGallery.ptx, cmds[:])
			}
		} else if stGallery.convertError(err) != models.ErrNoRecord {
			// ok if no gallery record yet
			err = nil
		}
	}

	if err != nil {
		return nil, stGallery.logError(err)
	}

	if g == nil {
		// create first gallery
		g = &models.Gallery{Id: 1}
		if err = stGallery.Update(g); err != nil {
			return nil, err
		}
	}

	// look for admin user
	stUser.GalleryId = g.Id
	admin, err := stUser.GetNamed(adminName)
	if err != nil && err != models.ErrNoRecord {
		return nil, err
	}

	if admin == nil && len(adminName) > 0 {

		// configured admin user doesn't exist - add one
		if err := setupAdmin(stUser, adminName, adminPW); err != nil {
			return nil, err
		}

	}
	return g, nil
}

// create admin user

func setupAdmin(st *UserStore, adminName string, adminPW string) error {

	admin := &users.User{
		Username: adminName,
		Name:     "Administrator",
		Role:     models.UserAdmin,
		Status:   users.UserActive,
		Created:  time.Now(),
	}
	if err := admin.SetPassword(adminPW); err != nil {
		return err
	}

	if err := st.Update(admin); err != nil {
		return err
	}

	return nil
}

// create database tables

func setupTables(_ *sqlx.DB, tx *sqlx.Tx, cmds []string) error {

	for _, cmd := range cmds {
		if _, err := tx.Exec(cmd); err != nil {
			return err
		}
	}
	return nil
}

// MigrateRedo2 adds the redo V2 table, and upgrades the slideshow table. Needed for version 1.1.0.
func MigrateRedo2(stRedo *RedoStore, stSlideshow *SlideshowStore) error {

	if _, err := stRedo.Count(); err == nil {
		return nil
	}

	if err := setupTables(stRedo.DBX, *stRedo.ptx, cmdsRedo[:]); err != nil {
		return err
	}

	// initialise slideshow access fields
	ss := stSlideshow.All()
	for _, s := range ss {

		s.Access = s.Visible

		if err := stSlideshow.Update(s); err != nil {
			return err
		}
	}
	
	return nil
}

// MigrateRedoV1 checks to see if we have a V1 redo table with records, as created before version 1.1.0.
func MigrateRedoV1(stRedoV1 *RedoV1Store) bool {

	n, err := stRedoV1.Count()
	return err == nil && n > 0
}

// MigrateSessions adds a sessions table. Needed for version 1.2.1.
func MigrateSessions(stSession *SessionStore) error {

	if _, err := stSession.Count(); err != nil {
		return setupTables(stSession.DBX, *stSession.ptx, cmdsSessions[:])
	}
	return nil
}

<<<<<<< HEAD
// MigrateInfo adds the user and slideshows for club information. Needed for version 1.3.0.
func MigrateInfo(stUser *UserStore, stSlideshow *SlideshowStore) error {

	infoName := "Info"

	// dummy user to own gallery information
	_, err := stUser.GetNamed(infoName)
	if err == nil || err != models.ErrNoRecord {
		return err
	}

	u := &users.User{
		Username: infoName,
		Name:     infoName,
		Role:     models.UserSystem,
		Status:   users.UserActive,
		Password: []byte(""),
		Created:  time.Now(),
	}

	if err := stUser.Update(u); err != nil {
		return err
	}

	// events
	t := time.Now()
	e := &models.Slideshow{
		GalleryOrder: 10,
		Access: models.SlideshowSystem, 
		Visible: models.SlideshowSystem,
		User:         sql.NullInt64{Int64: u.Id, Valid: true},
		Created:      t,
		Revised:      t,
		Title: "Events",
		Format: "E",
	}

	if err = stSlideshow.Update(e); err != nil {
		return err
	}
	stSlideshow.EventsId = e.Id
	return nil
}

// MigrateMB4 converts text fields to accept 4-byte Unicode characters, instead of 3-byte.
// It also adds a database version for future migrations. Needed for version 1.3.0.
func MigrateMB4(stGallery *GalleryStore) error {

=======
// MigrateMB4 converts text fields to accept 4-byte Unicode characters, instead of 3-byte.
// It also adds a database version for future migrations. Needed for version 1.3.0.
func MigrateMB4(stGallery *GalleryStore) error {

>>>>>>> bc73503e
	var cmd1 = `ALTER TABLE gallery ADD COLUMN version smallint(6);`

	var cmds2 = [...]string{
		"SET NAMES 'utf8mb4' COLLATE 'utf8mb4_unicode_ci';",
		"SET character_set_server = 'utf8mb4';",
		"SET collation_server = 'utf8mb4_unicode_ci';",
	
		`ALTER TABLE gallery CONVERT TO CHARACTER SET utf8mb4 COLLATE utf8mb4_unicode_ci;`,
		`ALTER TABLE slide CONVERT TO CHARACTER SET utf8mb4 COLLATE utf8mb4_unicode_ci;`,
		`ALTER TABLE slideshow CONVERT TO CHARACTER SET utf8mb4 COLLATE utf8mb4_unicode_ci;`,
		`ALTER TABLE tag CONVERT TO CHARACTER SET utf8mb4 COLLATE utf8mb4_unicode_ci;`,
		`ALTER TABLE tagref CONVERT TO CHARACTER SET utf8mb4 COLLATE utf8mb4_unicode_ci;`,
		`ALTER TABLE user CONVERT TO CHARACTER SET utf8mb4 COLLATE utf8mb4_unicode_ci;`,

		`UPDATE gallery SET version = 1;`,
	}

	// add database version
	tx := *stGallery.ptx
	if _, err := tx.Exec(cmd1); err != nil {
		if err.(*mysql.MySQLError).Number == 1060 {
			return nil // duplicate column - already migrated
		} else {
			return err
		}
	}

	// set v1 and convert tables
	return setupTables(stGallery.DBX, *stGallery.ptx, cmds2[:])
}<|MERGE_RESOLUTION|>--- conflicted
+++ resolved
@@ -20,10 +20,7 @@
 // Setup application database
 
 import (
-<<<<<<< HEAD
 	"database/sql"
-=======
->>>>>>> bc73503e
 	"time"
 
 	"github.com/go-sql-driver/mysql"
@@ -53,12 +50,9 @@
 	n_max_slides int(11) NOT NULL,
 	n_showcased int(11) NOT NULL,
 	PRIMARY KEY (id));`,
-<<<<<<< HEAD
-=======
 
 	`INSERT INTO gallery (id, version, organiser, n_max_slides, n_showcased) VALUES
 	(1,	1, 'PicInch Gallery', 10, 2);`,
->>>>>>> bc73503e
 
 	`CREATE TABLE redoV2 (
 		id BIGINT NOT NULL,
@@ -70,19 +64,6 @@
 		operation JSON NOT NULL,
 		PRIMARY KEY (id));`,
 
-<<<<<<< HEAD
-	`CREATE TABLE redoV2 (
-		id BIGINT NOT NULL,
-		tx BIGINT NOT NULL,
-		manager varchar(32) NOT NULL,
-		redotype int(11) NOT NULL,
-		delay int(11) NOT NULL,
-		optype int(11) NOT NULL,
-		operation JSON NOT NULL,
-		PRIMARY KEY (id));`,
-
-=======
->>>>>>> bc73503e
 	`CREATE TABLE sessions (
 		token CHAR(43) PRIMARY KEY,
 		data BLOB NOT NULL,
@@ -338,7 +319,6 @@
 	return nil
 }
 
-<<<<<<< HEAD
 // MigrateInfo adds the user and slideshows for club information. Needed for version 1.3.0.
 func MigrateInfo(stUser *UserStore, stSlideshow *SlideshowStore) error {
 
@@ -387,12 +367,6 @@
 // It also adds a database version for future migrations. Needed for version 1.3.0.
 func MigrateMB4(stGallery *GalleryStore) error {
 
-=======
-// MigrateMB4 converts text fields to accept 4-byte Unicode characters, instead of 3-byte.
-// It also adds a database version for future migrations. Needed for version 1.3.0.
-func MigrateMB4(stGallery *GalleryStore) error {
-
->>>>>>> bc73503e
 	var cmd1 = `ALTER TABLE gallery ADD COLUMN version smallint(6);`
 
 	var cmds2 = [...]string{
