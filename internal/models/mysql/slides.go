--- conflicted
+++ resolved
@@ -49,20 +49,12 @@
 	slidesWhereShow       = slideSelect + ` WHERE slideshow = ?` + slideOrder
 	slidesWhereShowRecent = slideSelect + ` WHERE slideshow = ?` + slideRecent
 
-<<<<<<< HEAD
 	// all images for a topic, excluding suspended users and temporary versions
-=======
-	// images for a topic, excluding suspended users
->>>>>>> 492d6215
 	imagesWhereTopic = `
 		SELECT slide.image FROM slide
 		INNER JOIN slideshow ON slideshow.id = slide.slideshow
 		INNER JOIN user ON user.id = slideshow.user
-<<<<<<< HEAD
 		WHERE slideshow.topic = ? AND slide.image LIKE 'P%' AND user.status > 0
-=======
-		WHERE slideshow.topic = ? AND slide.image <> '' AND user.status > 0
->>>>>>> 492d6215
 	`
 
 	slidesWhereTopic = `
@@ -137,11 +129,7 @@
 	return slides
 }
 
-<<<<<<< HEAD
 // ImagesForTopic returns all the images for a topic, excluding those for suspended users.
-=======
-// ImagesForTopic returns all images, excluding those for suspended users.
->>>>>>> 492d6215
 func (st *SlideStore) ImagesForTopic(topicId int64) []string {
 
 	var tns []string
