// Copyright © Rob Burke inchworks.com, 2020.

// This file is part of PicInch.
//
// PicInch is free software: you can redistribute it and/or modify
// it under the terms of the GNU General Public License as published by
// the Free Software Foundation, either version 3 of the License, or
// (at your option) any later version.
//
// PicInch is distributed in the hope that it will be useful,
// but WITHOUT ANY WARRANTY; without even the implied warranty of
// MERCHANTABILITY or FITNESS FOR A PARTICULAR PURPOSE.  See the
// GNU General Public License for more details.
//
// You should have received a copy of the GNU General Public License
// along with PicInch.  If not, see <https://www.gnu.org/licenses/>.

package main

import (
	"fmt"
	"html/template"
	"io"
	"io/fs"
	"log"
	"net/http"
	"os"
	"path/filepath"
	"time"

	_ "github.com/go-sql-driver/mysql"
	"github.com/golangcollege/sessions"
	"github.com/ilyakaznacheev/cleanenv"
	"github.com/inchworks/usage"
	"github.com/inchworks/webparts/etx"
	"github.com/inchworks/webparts/limithandler"
	"github.com/inchworks/webparts/multiforms"
	"github.com/inchworks/webparts/server"
	"github.com/inchworks/webparts/stack"
	"github.com/inchworks/webparts/uploader"
	"github.com/inchworks/webparts/users"
	"github.com/jmoiron/sqlx"
	"github.com/justinas/nosurf"
	"github.com/microcosm-cc/bluemonday"

	"inchworks.com/picinch/internal/emailer"
	"inchworks.com/picinch/internal/models"
	"inchworks.com/picinch/internal/models/mysql"

	"inchworks.com/picinch/internal/tags"
	"inchworks.com/picinch/web"
)

// version and copyright
const (
<<<<<<< HEAD
	version = "1.1.0"
=======
	version = "1.0.21"
>>>>>>> 492d6215
	notice  = `
	Copyright (C) Rob Burke inchworks.com, 2020.
	This website software comes with ABSOLUTELY NO WARRANTY.
	This is free software, and you are welcome to redistribute it under certain conditions.
	For details see the license on https://github.com/inchworks/picinch.
`
)

// file locations on server
var (
	CertPath  = "../certs"  // cached certificates
	GeoDBPath = "../geodb"  // geo database
	ImagePath = "../photos" // pictures
	SitePath  = "../site"   // site-specific resources
	MiscPath  = "../misc"   // misc
)

// database operational parameters
const (
	connMaxLifetime = 200 // (sec) lifetime of idle connections (MySQL wait_timeout is 600)
)

// put context key in its own type,
// to avoid collision with any 3rd-party packages using request context
type contextKey int

const contextKeyUser = contextKey(1)

type AuthenticatedUser struct {
	id   int64
	role int
}

// Site configuration
type Configuration struct {

	// domains served via HTTPS
	Domains   []string `yaml:"domains" env:"domains" env-default:""`
	CertEmail string   `yaml:"certificate-email" env:"certificate-email" env-default:""`

	// from command line only
	AddrHTTP  string `yaml:"http-addr" env:"http" env-default:":8000" env-description:"HTTP address"`
	AddrHTTPS string `yaml:"https-addr" env:"https" env-default:":4000" env-description:"HTTPS address"`

	Secret string `yaml:"session-secret" env:"session-secret" env-default:"Hk4TEiDgq8JaCNR?WaPeWBf4QQYNUjMR" env-description:"Secret key for sessions"`

	// new DSN
	DBSource   string `yaml:"db-source" env:"db-source" env-default:"tcp(picinch_db:3306)/picinch"`
	DBUser     string `yaml:"db-user" env:"db-user" env-default:"server"`
	DBPassword string `yaml:"db-password" env:"db-password" env-default:"<server-password>"`

	// administrator
	AdminName     string `yaml:"admin-name" env:"admin-name" env-default:""`
	AdminPassword string `yaml:"admin-password" env:"admin-password" env-default:"<your-password>"`

	// image sizes
	MaxW        int `yaml:"image-width" env-default:"1600"` // maximum stored image dimensions
	MaxH        int `yaml:"image-height" env-default:"1200"`
	MaxAV int `yaml:"max-audio-visual" env-default:"16"`       // maximum stored AV file size
	ThumbW      int `yaml:"thumbnail-width" env-default:"278"` // thumbnail size
	ThumbH      int `yaml:"thumbnail-height" env-default:"208"`
	MaxUpload   int `yaml:"max-upload" env-default:"64"` // maximum file upload (megabytes)

	// total limits
	MaxHighlightsParent int `yaml:"parent-highlights"  env-default:"16"` // highlights for parent website
	MaxHighlightsTotal  int `yaml:"highlights-page" env-default:"12"`    // highlights for home page, and user's page
	MaxHighlightsTopic  int `yaml:"highlights-topic" env-default:"32"`   // slides in highights slideshow
	MaxSlideshowsTotal  int `yaml:"slideshows-page" env-default:"16"`    // total slideshows on home page

	// per user limits
	MaxHighlights       int `yaml:"highlights-user"  env-default:"2"`  // highlights on home page
	MaxSlides           int `yaml:"slides-show" env-default:"50"`      // slides in a slideshow
	MaxSlidesTopic      int `yaml:"slides-topic" env-default:"8"`      // slides in a topic contribution
	MaxSlideshowsClub   int `yaml:"slideshows-club"  env-default:"2"`  // club slideshows on home page, per user
	MaxSlideshowsPublic int `yaml:"slideshows-public" env-default:"1"` // public slideshows on home page, per user

	// operational settings
	AllowedQueries    []string        `yaml:"allowed-queries" env-default:"fbclid"`                            // URL query names allowed
	BanBadFiles       bool            `yaml:"limit-bad-files" env-default:"false"`                             // apply ban to requests for missing files
	GeoBlock          []string        `yaml:"geo-block" env:"geo-block" env-default:""`                        // blocked countries (ISO 3166-1 alpha-2 codes)
	MaxCacheAge       time.Duration   `yaml:"max-cache-age" env:"max-cache-age" env-default:"10m"`             // browser cache control, maximum age. Units s, m or h.
	MaxUnvalidatedAge time.Duration   `yaml:"max-unvalidated-age" env:"max-unvalidated-age" env-default:"48h"` // maximum time for a competition entry to be validated. Units h.
	MaxUploadAge      time.Duration   `yaml:"max-upload-age" env:"max-upload-age" env-default:"8h"`            // maximum time for a slideshow update. Units m or h.
	SiteRefresh       time.Duration   `yaml:"thumbnail-refresh"  env-default:"1h"`                             // refresh interval for topic thumbnails. Units m or h.
	UsageAnonymised   usage.Anonymise `yaml:"usage-anon" env-default:"1"`

	// variants
	HomeSwitch    string        `yaml:"home-switch" env:"home-switch" env-default:""`           // switch home page to specified template, e.g when site disabled
	MiscName      string        `yaml:"misc-name" env:"misc-name" env-default:"misc"`           // path in URL for miscellaneous files, as in "example.com/misc/file"
	Options       string        `yaml:"options" env:"options" env-default:""`                   // site features: main-comp, with-comp
	VideoSnapshot time.Duration `yaml:"video-snapshot"  env-default:"3s"`                       // snapshot time within video. -ve for no snapshots.
	VideoPackage  string        `yaml:"video-package" env:"video-package" env-default:"ffmpeg"` // video processing package
	VideoTypes    []string      `yaml:"video-types" env:"video-types" env-default:""`           // video types (.mp4, .mov, etc.)

	// email
	EmailHost     string `yaml:"email-host" env:"email-host" env-default:""`
	EmailPort     int    `yaml:"email-port" env:"email-port" env-default:"587"`
	EmailUser     string `yaml:"email-user" env:"email-user" env-default:""`
	EmailPassword string `yaml:"email-password" env:"email-password" env-default:""`
	Sender        string `yaml:"sender" env:"sender" env-default:""`
	ReplyTo       string `yaml:"reply-to" env:"reply-to" env-default:""`
}

// Operation to claim slideshow images.
type OpUpdateShow struct {
	ShowId  int64
	TopicId int64
	Revised bool
}

// Operation to update topic images.
type OpUpdateTopic struct {
	TopicId int64
	Revised bool
	tx etx.TxId
}

// Application struct supplies application-wide dependencies.
type Application struct {
	cfg *Configuration

	errorLog      *log.Logger
	infoLog       *log.Logger
	threatLog     *log.Logger
	session       *sessions.Session
	templateCache map[string]*template.Template

	// database
	db      *sqlx.DB
	tx      *sqlx.Tx
	statsTx *sqlx.Tx

	SlideStore     *mysql.SlideStore
	GalleryStore   *mysql.GalleryStore
	redoStore      *mysql.RedoStore
	redoV1Store    *mysql.RedoV1Store
	SlideshowStore *mysql.SlideshowStore
	statisticStore *mysql.StatisticStore
	userStore      *mysql.UserStore

	// common components
	geoblocker *server.GeoBlocker
	lhs        *limithandler.Handlers
	tm         *etx.TM
	uploader   *uploader.Uploader
	usage      *usage.Recorder
	users      users.Users

	// worker
	chTopic chan OpUpdateTopic

	// HTML sanitizer for titles and captions
	sanitizer *bluemonday.Policy

	// private components
	emailer  emailer.Emailer
	tagger   tags.Tagger
	staticFS fs.FS

	// HTML handlers for threats detected by application logic
	wrongCode http.Handler

	// Since we support just one gallery at a time, we can cache state here.
	// With multiple galleries, we'd need a per-gallery cache.
	galleryState GalleryState

	// slow to evaluate, so worth caching
	ServerAddr string
}

func main() {

	// logging
	errorLog := log.New(os.Stderr, "ERROR\t", log.Ldate|log.Ltime|log.Lshortfile)
	infoLog := log.New(os.Stdout, "INFO\t", log.Ldate|log.Ltime)
	threatLog := log.New(os.Stdout, "THREAT\t", log.Ldate|log.Ltime)
	infoLog.Printf("PicInch Gallery %s", version)
	infoLog.Print(notice)

	// redirect to test folders
	test := os.Getenv("test")
	if test != "" {
		CertPath = filepath.Join(test, filepath.Base(CertPath))
		GeoDBPath = filepath.Join(test, filepath.Base(GeoDBPath))
		ImagePath = filepath.Join(test, filepath.Base(ImagePath))
		MiscPath = filepath.Join(test, filepath.Base(MiscPath))
		SitePath = filepath.Join(test, filepath.Base(SitePath))
	}

	// site configuration
	cfg := &Configuration{}
	if err := cleanenv.ReadConfig(filepath.Join(SitePath, "configuration.yml"), cfg); err != nil {

		// no file - go with just environment variables
		infoLog.Print(err.Error())
		if err := cleanenv.ReadEnv(cfg); err != nil {
			errorLog.Fatal(err)
		}
	}

	// database
	dsn := fmt.Sprintf("%s:%s@%s?parseTime=true", cfg.DBUser, cfg.DBPassword, cfg.DBSource)
	db, err := openDB(dsn)
	if err != nil {
		errorLog.Fatal(err)
	} else {
		infoLog.Print("Connected to database")
	}

	// close DB on exit
	defer db.Close()

	// initialise application
	app := initialise(cfg, errorLog, infoLog, threatLog, db)

	defer app.geoblocker.Stop()
	defer app.lhs.Stop()
	defer app.uploader.Stop()
	defer app.usage.Stop()

	// tickers for refresh and purge
	tr := time.NewTicker(app.cfg.SiteRefresh)
	defer tr.Stop()
	tp := time.NewTicker(app.cfg.MaxUnvalidatedAge / 8)
	defer tp.Stop()

	// closing this channel signals worker goroutines to return
	chDone := make(chan bool, 1)
	defer close(chDone)

	// start background worker
	app.chTopic = make(chan OpUpdateTopic, 4)
	go app.galleryState.worker(app.chTopic, tr.C, tp.C, chDone)

	// redo any pending operations
	infoLog.Print("Starting operation recovery")
	if app.redoV1Store != nil {
		if err := app.tm.RecoverV1(app.redoV1Store, &app.galleryState, app.uploader); err != nil {
			errorLog.Fatal(err)
		}
		app.uploader.V1() // uploader should request timeouts
	}
	if err := app.tm.Recover(&app.galleryState, app.uploader); err != nil {
		errorLog.Fatal(err)
	}

	// preconfigured HTTP/HTTPS server
	srv := &server.Server{
		ErrorLog: app.newServerLog(os.Stdout, "SERVER\t", log.Ldate|log.Ltime),
		InfoLog:  infoLog,

		CertEmail: cfg.CertEmail,
		CertPath:  CertPath,
		Domains:   cfg.Domains,

		// port addresses
		AddrHTTP:  cfg.AddrHTTP,
		AddrHTTPS: cfg.AddrHTTPS,
	}

	srv.Serve(app)
}

// ** INTERFACE FUNCTIONS FOR WEBPARTS/USERS **

// Authenticated adds a logged-in user's ID to the session.
func (app *Application) Authenticated(r *http.Request, id int64) {
	app.session.Put(r, "authenticatedUserID", id)
}

// Flash adds a confirmation message to the next page, via the session.
func (app *Application) Flash(r *http.Request, msg string) {
	app.session.Put(r, "flash", msg)
}

// GetRedirect returns the next page after log-in, probably from a session key.
func (app *Application) GetRedirect(r *http.Request) string { return "/" }

// Log optionally records an error.
func (app *Application) Log(err error) {
	app.errorLog.Print(err)
}

// LogThreat optionally records a rejected request to sign-up or log-in.
func (app *Application) LogThreat(msg string, r *http.Request) {
	app.threat(msg, r)
}

// OnAddUser is called to add any additional application data for a user.
func (app *Application) OnAddUser(tx etx.TxId, user *users.User) {
	// not needed for this application
}

// OnRemoveUser is called to delete any application data for a user.
func (app *Application) OnRemoveUser(tx etx.TxId, user *users.User) {

	app.galleryState.onRemoveUser(tx, user)
}

// OnRemoveUser is called to delete any application data for a user.
func (app *Application) OnUpdateUser(tx etx.TxId, from *users.User, to *users.User) {

	app.galleryState.onUpdateUser(tx, from, to)
}

// Render writes an HTTP response using the specified template and field (embedded as Users).
func (app *Application) Render(w http.ResponseWriter, r *http.Request, template string, usersField interface{}) {
	app.render(w, r, template, &usersFormData{Users: usersField})
}

// Rollback specifies that the transaction started by Serialise be cancelled.
func (app *Application) Rollback() {
	app.galleryState.rollbackTx = true
}

// Serialise optionally requests application-level serialisation.
// If updates=true, the store is to be updated and a transaction might be started (especially if a user is to be added or deleted).
// The returned function will be called at the end of the operation.
func (app *Application) Serialise(updates bool) func() {
	return app.galleryState.updatesGallery()
}

// Token returns a token to be added to the form as the hidden field csrf_token.
func (app *Application) Token(r *http.Request) string {
	return nosurf.Token(r)
}

// Initialisation, common to live and test

func initialise(cfg *Configuration, errorLog *log.Logger, infoLog *log.Logger, threatLog *log.Logger, db *sqlx.DB) *Application {

	// package templates
	var pts []fs.FS

	// templates for user management
	pt, err := fs.Sub(users.WebFiles, "web/template")
	pts = append(pts, pt)

	// application templates
	forApp, err := fs.Sub(web.Files, "template")
	if err != nil {
		errorLog.Fatal(err)
	}

	// initialise template cache
	templateCache, err := stack.NewTemplates(pts, forApp, os.DirFS(filepath.Join(SitePath, "templates")), templateFuncs)
	if err != nil {
		errorLog.Fatal(err)
	}

	// session manager
	session := sessions.New([]byte(cfg.Secret))
	session.Lifetime = 12 * time.Hour

	// dependency injection
	app := &Application{
		cfg:           cfg,
		errorLog:      errorLog,
		infoLog:       infoLog,
		threatLog:     threatLog,
		session:       session,
		templateCache: templateCache,
		db:            db,
		sanitizer:     bluemonday.UGCPolicy(),
	}

	// embedded static files from packages
	staticForms, err := fs.Sub(multiforms.WebFiles, "web/static")
	if err != nil {
		errorLog.Fatal(err)
	}
	staticUploader, err := fs.Sub(uploader.WebFiles, "web/static")
	if err != nil {
		errorLog.Fatal(err)
	}

	// embedded static files from app
	staticApp, err := fs.Sub(web.Files, "static")
	if err != nil {
		errorLog.Fatal(err)
	}

	// combine embedded static files with site customisation
	// ## perhaps site resources should be under "static"?
	app.staticFS, err = stack.NewFS(staticForms, staticUploader, staticApp, os.DirFS(SitePath))
	if err != nil {
		errorLog.Fatal(err)
	}

	// initialise gallery state
	app.galleryState.Init(app)

	// initialise data stores
	gallery := app.initStores(cfg)

	// cached state
	if err := app.galleryState.setupCache(gallery); err != nil {
		errorLog.Fatal(err)
	}

	// setup emailing
	var localHost string
	// ## If not set by the SMTP relay service.
	// if len(cfg.Domains) > 0 {
	// 	localHost = cfg.Domains[0]
	// }

	if app.cfg.EmailHost == "mailgun" {
		app.emailer = emailer.NewGunner(app.cfg.EmailUser, app.cfg.EmailPassword, app.cfg.Sender, app.cfg.ReplyTo, app.templateCache)

	} else if app.cfg.EmailHost != "" {
		app.emailer = emailer.NewDialer(app.cfg.EmailHost, app.cfg.EmailPort, app.cfg.EmailUser, app.cfg.EmailPassword, app.cfg.Sender, app.cfg.ReplyTo, localHost, app.templateCache)
	}

	// setup extended transaction manager
	app.tm = etx.New(app, app.redoStore)

	// setup media upload processing
	app.uploader = &uploader.Uploader{
		FilePath:     ImagePath,
		MaxW:         app.cfg.MaxW,
		MaxH:         app.cfg.MaxH,
		MaxSize:      app.cfg.MaxAV * 1024 * 1024,
		ThumbW:       app.cfg.ThumbW,
		ThumbH:       app.cfg.ThumbH,
		DeleteAfter:  time.Duration(float64(app.cfg.MaxCacheAge) * 1.2), // longer than Cache-Control max-age
		MaxAge:       app.cfg.MaxUploadAge,
		SnapshotAt:   app.cfg.VideoSnapshot,
		VideoPackage: app.cfg.VideoPackage,
		VideoTypes:   app.cfg.VideoTypes,
	}
	app.uploader.Initialise(app.errorLog, &app.galleryState, app.tm)

	// setup tagging
	app.tagger.ErrorLog = app.errorLog
	app.tagger.UserStore = app.userStore

	// initialise rate limiters
	app.lhs = limithandler.Start(6*time.Hour, 24*time.Hour)

	// handlers for HTTP threats detected by application logic
	app.wrongCode = app.codeNotFound(http.HandlerFunc(func(w http.ResponseWriter, r *http.Request) {
		http.Error(w, "Access code not found", http.StatusNotFound)
	}))

	// setup usage, with defaults
	if app.usage, err = usage.New(app.statisticStore, cfg.UsageAnonymised, 0, 0, 0, 0, 0); err != nil {
		errorLog.Fatal(err)
	}
	app.usage.SetSaverCallback(func(u *usage.Recorder) {
		u.Add("blocked", "bad-req", app.lhs.RejectsCounted()+app.geoblocker.RejectsCounted())
	})

	// user management
	app.users = users.Users{
		App:   app,
		Roles: []string{"unknown", "friend", "member", "curator", "admin"},
		Store: app.userStore,
		TM:    app.tm,
	}

	// geo-blocking
	app.geoblocker = &server.GeoBlocker{
		ErrorLog:     errorLog,
		ReportSingle: true,
		Store:        GeoDBPath,
	}
	app.geoblocker.Start(cfg.GeoBlock)

	return app
}

// Initialise data stores

func (app *Application) initStores(cfg *Configuration) *models.Gallery {

	defer app.galleryState.updatesGallery()()

	// setup stores, with reference to a common transaction
	// ## transaction should be per-gallery if we support multiple galleries
	app.SlideStore = mysql.NewSlideStore(app.db, &app.tx, app.errorLog)
	app.GalleryStore = mysql.NewGalleryStore(app.db, &app.tx, app.errorLog)
	app.redoStore = mysql.NewRedoStore(app.db, &app.tx, app.errorLog)
	app.SlideshowStore = mysql.NewSlideshowStore(app.db, &app.tx, app.errorLog)
	app.statisticStore = mysql.NewStatisticStore(app.db, &app.statsTx, app.errorLog)
	app.tagger.TagStore = mysql.NewTagStore(app.db, &app.tx, app.errorLog)
	app.tagger.TagRefStore = mysql.NewTagRefStore(app.db, &app.tx, app.errorLog)
	app.userStore = mysql.NewUserStore(app.db, &app.tx, app.errorLog)

	// this is to handle V1 transactions from before upgrade, to be deleted if not needed
	app.redoV1Store = mysql.NewRedoV1Store(app.db, &app.tx, app.errorLog)

	// database change to users table, to use webparts
	// The first part must be done before we add a missing admin,
	var err error
	if err = mysql.MigrateWebparts1(app.tx); err != nil {
		app.errorLog.Fatal(err)
	}

	// setup new database and administrator, if needed, and get gallery record
	g, err := mysql.Setup(app.GalleryStore, app.userStore, 1, cfg.AdminName, cfg.AdminPassword)
	if err != nil {
		app.errorLog.Fatal(err)
	}

	// save gallery ID for stores that need it
	app.SlideshowStore.GalleryId = g.Id
	app.tagger.TagStore.GalleryId = g.Id
	app.userStore.GalleryId = g.Id

	// highlights topic ID
	app.SlideshowStore.HighlightsId = 1

	// database changes from previous version(s)
	topicStore := mysql.NewTopicStore(app.db, &app.tx, app.errorLog)
	topicStore.GalleryId = g.Id
	if err = mysql.MigrateTopics(topicStore, app.SlideshowStore, app.SlideStore); err != nil {
		app.errorLog.Fatal(err)
	}
	if err = mysql.MigrateWebparts2(app.userStore, app.tx); err != nil {
		app.errorLog.Fatal(err)
	}
	if err = mysql.MigrateTags(app.tagger.TagStore); err != nil {
		app.errorLog.Fatal(err)
	}
	if err = mysql.MigrateRedo2(app.redoStore); err != nil {
		app.errorLog.Fatal(err)
	}
	if !mysql.MigrateRedoV1(app.redoV1Store) {
		app.redoV1Store = nil
	}

	return g
}

// newServerLog returns a logger that filters common events cause by background noise from internet idiots.
// (Typically probes using unsupported TLS versions or attempting HTTPS connection without a domain name.
// Also continuing access attempts with the domain of a previous holder of the server's IP address.)
func (app *Application) newServerLog(out io.Writer, prefix string, flag int) *log.Logger {

	filter := []string{"TLS handshake error"}

	return app.usage.NewLogger(out, prefix, flag, filter, "bad-req")
}

// Open database

// ## jmoiron/sqlx recommends github.com/mattn/go-sqlite3

func openDB(dsn string) (db *sqlx.DB, err error) {

	// Running under Docker, the DB container may not be ready yet - retry for 30s
	nRetries := 30

	for ; nRetries > 0; nRetries-- {
		db, err = sqlx.Open("mysql", dsn)
		if err == nil {
			break
		}
		time.Sleep(1000 * time.Millisecond)
	}

	// test a connection to DB
	for ; nRetries > 0; nRetries-- {
		err = db.Ping()
		if err == nil {
			break
		}
		time.Sleep(1000 * time.Millisecond)
	}

	if nRetries == 0 {
		return nil, err
	}

	// Close idle connections before MySQL drops them. Otherwise we get an error after idling.
	db.SetConnMaxLifetime(connMaxLifetime * time.Second)

	return db, nil
}<|MERGE_RESOLUTION|>--- conflicted
+++ resolved
@@ -53,11 +53,7 @@
 
 // version and copyright
 const (
-<<<<<<< HEAD
 	version = "1.1.0"
-=======
-	version = "1.0.21"
->>>>>>> 492d6215
 	notice  = `
 	Copyright (C) Rob Burke inchworks.com, 2020.
 	This website software comes with ABSOLUTELY NO WARRANTY.
